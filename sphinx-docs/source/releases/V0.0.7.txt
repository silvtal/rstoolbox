<<<<<<< HEAD
v0.0.7 (August 2018)
=======
v0.0.7 (July 2018)
>>>>>>> c2bd80df
-------------------

#. Command line scripts attached to the distribution.
#. ``check_mutants`` script adapts itself to the number of sequences.
#. ``DesignFrame`` function for sequence/structure global frequencies are ``key_residue`` aware.
#. ``DesignFrame`` mutant functions can work with list-type ``key_residue``.
#. Added ability to read phi/psi angles from Rosetta output and plot Ramachandran.
#. Added ability to read HMMsearch output.
#. Descriptions to load silent files can be provided as YAML.
#. Read json-formated Rosetta score files.
#. Select a different ``seqID`` for fasta reading.
#. Sequence distance can be calculated against a different ``DesignFrame``.
#. Plot data from a 96-well microplate.
#. Read and plot **SPR** data.
#. Read and plot **CD** spectra.
#. Formatted plots for **Thermal Melt**, and **MALS**.
#. Read and process **Next Generation Sequencing** data.
<<<<<<< HEAD
#. Function to plot per residue score after applying a similarity matrix.
#. Ability to execute the mutant variants to obtain scores for the new suggested mutations with ``apply_resfile``.
#. ``generate_mutant_variants`` allows to explore all residue types for a position with '*'.
#. Keep silent file instead of minisilent after running ``get_sequence_and_structure`` allows better integration with ``apply_resfile``.
=======
#. Function to plot per residue score after applying a similarity matrix
#. Adding logo plot color schemes.
>>>>>>> c2bd80df
<|MERGE_RESOLUTION|>--- conflicted
+++ resolved
@@ -1,9 +1,4 @@
-<<<<<<< HEAD
 v0.0.7 (August 2018)
-=======
-v0.0.7 (July 2018)
->>>>>>> c2bd80df
--------------------
 
 #. Command line scripts attached to the distribution.
 #. ``check_mutants`` script adapts itself to the number of sequences.
@@ -20,12 +15,9 @@
 #. Read and plot **CD** spectra.
 #. Formatted plots for **Thermal Melt**, and **MALS**.
 #. Read and process **Next Generation Sequencing** data.
-<<<<<<< HEAD
 #. Function to plot per residue score after applying a similarity matrix.
 #. Ability to execute the mutant variants to obtain scores for the new suggested mutations with ``apply_resfile``.
 #. ``generate_mutant_variants`` allows to explore all residue types for a position with '*'.
 #. Keep silent file instead of minisilent after running ``get_sequence_and_structure`` allows better integration with ``apply_resfile``.
-=======
 #. Function to plot per residue score after applying a similarity matrix
-#. Adding logo plot color schemes.
->>>>>>> c2bd80df
+#. Adding logo plot color schemes.